# module best practices

This is a set of "best practices" I've found for writing new JavaScript modules. This guide deals specifically with front- and back-end Node/CommonJS modules hosted on npm, but the same concepts may apply elsewhere. 

### contents

- [module basics](#module-basics)
- [naming conventions](#naming-conventions)
- [small focus](#small-focus)
- [prefer dependencies](#prefer-dependencies)
- [discoverability](#discoverability)
- [API best practices](#api-best-practices)
- [avoid global state](#avoid-global-state)
- [testing](#testing)
- [versioning](#versioning)
- [environments](#environments)
- [data types](#data-types)
- [npm ignores](#npm-ignores)
- [task running](#task-running)
- [UMD builds](#umd-builds)
- [entry points](#entry-points)

## module basics

A "module" is just a reusable chunk of code, abstracted into a more user-friendly API. 

Modules should have a *very specific* purpose. Don't aim to build a large *framework*, instead; imagine you're building its underlying parts as separate pieces (which could, if desired, be composed together to mimic the scope of a framework).

This is the core of the Unix Philosophy: building small programs that do one thing, do it well, and compose easily with other programs.

## naming conventions

Modules are lower case and usually dash-separated. If your module is a pure utility, you should *generally* favour clear and "boring" names for better discoverability and code clarity. 

e.g. The following code is easy to read:

```js
var collides = require('point-in-circle')
var data = require('get-image-pixels')(image)
```

This is not as clear:

```js
var collides = require('collides')
var data = require('pixelmate')(image)
```

## small focus

Writing modules with a *single* focus might be tricky if you've only ever worked with large frameworks (like jQuery, ThreeJS, etc). 

One easy way to enforce this is to break your code into separate files. For example, a function that is not directly tied to the rest of the module can be split into its own file:  

```js
function random(start, end) {
    return start + Math.random() * (end - start)
}

//.. your module code ..
```

You could move `random` into its own file: `random.js`

```js
var random = require('./random')

//.. your module code ..
```

This forces you to strip away code that doesn't belong in the module, keeping the entry point focused and narrow. It also makes it easy to move the separated functions into their own modules if you later feel the need. 

<sup>*Note:* The `random()` one-liner is for demonstration; often you would be dealing with larger functions.</sup>

## prefer dependencies

Although the above code is terse, it could be improved by depending on a module that already exists. For example: [random-float](https://www.npmjs.org/package/random-float) or [random-int](https://www.npmjs.org/package/random-int).

There are some benefits to this approach:

- The other module is already being used and depended on in the wild
- The other module has (often) gone through revisions to fix edge cases
- The other module has its own tests, versioning, documentation, issue tracking, etc
- It reduces code duplication (e.g. in the case of browserify)

When you can't find a suitable dependency, or when the only dependencies are dangerous to depend on (i.e. no testing, unstable API, poorly written), this is where you could take it upon yourself to split the code into its own module. 

It is also better to prefer small dependencies rather than broad "libraries." For example, if you need to shuffle an array or merge objects, it would be better to depend on [array-shuffle](https://www.npmjs.com/package/array-shuffle) or [object-assign](https://www.npmjs.com/package/object-assign) rather than all of [underscore](http://underscorejs.org/#shuffle) for those sole functions. 

## discoverability

You should make sure your module has these things:

- a `README.md` file that describes the module, gives a short code example, and documents its public API
- a `repository` field in package.json 
- common `keywords` listed in package.json
- a clear `description` in package.json
- a `license` field in package.json and `LICENSE.md` in the repository

This will improve the discoverability of your module through Google and npm search, and also give more confidence to people who may want to depend on your code. Better discoverability means less fragmentation overall, which means tighter and better tested application code.

The license is important for large companies to justify using your module to their legal teams.

For more tips on module creation workflow, [see here](http://mattdesl.svbtle.com/faster-and-cleaner-modules).

## API best practices

Keep your APIs short, simple, and easy to remember. If you've got a hundred functions in your module, you might want to rethink your design and split those into other modules. [YAGNI](https://en.wikipedia.org/wiki/You_aren%27t_gonna_need_it) (You Aren't Gonna Need It) is a good principle when building APIs for small modules.

You can use a default export to handle the most common use-case, for example: [color-luminance](https://github.com/mattdesl/color-luminance/blob/master/index.js) provides different coefficients, but the default export is the most common case.

Classes and constructors can be a controversial topic, and it often comes down to preference. I've found the best approach is to avoid forcing the `new` operator on your end-user, and have parameters passed in an `options` object. 

In many cases, closures can be a good choice for small modules.

```js
module.exports = createFunkyParser
function createFunkyParser (opt) {
  // optional params
  opt = opt || {}
  
  // private data
  var foo = opt.foo || 'default'
  
  // API/data for end-user
  return {
    foo: foo,
    ...
  }
  
  // private functions
  function parse () {
    ...
  }
}
```

The returned API will be succinct, with proper information hiding and no pseudo-private `_foo` variables. It also ensures your users won't rely on patterns like `instanceof` and class inheritance, which can be dangerous when composing many small modules.

Another common pattern is to use classes internally, but export a function that can be called without the `new` keyword. See [here](https://gist.github.com/mattdesl/d074d956f07821f7d3bb) for examples.

With the above examples, your module to be required and instantiated inline, like so:

```js
var parser = require('funky-parser')({ foo: 'bar' })
console.log(parser.foo)
```

## avoid global state

Globals, static fields, and singletons are dangerous in module code, and should be avoided. For example:

```js
var Parser = require('funky-parser')

//a "static" field
Parser.MAX_CHUNK = 250

var p = Parser()
```

Here, `MAX_CHUNK` is a global. If two modules both depend on `funky-parser`, and both of them mutate the global state, only one would succeed. In this case it's better as an instance member, so that both modules could modify it independently of the other.

```js
var p = Parser({ maxChunk: 250 })
```

## testing

This is a large topic that really deserves its own section.

In brief: add tests for your modules. [tape](https://www.npmjs.org/package/tape) is usually suitable for small modules. More info [here](http://www.macwright.org/2014/03/11/tape-is-cool.html). You can use [nodemon](https://www.npmjs.org/package/nodemon) during development to live-reload your tests. 

For front-end modules, you may need to test in the browser. During development I often use [budo](https://www.npmjs.org/package/budo), [wzrd](https://www.npmjs.com/package/wzrd) or [prova](https://www.npmjs.com/package/prova) to avoid redundant HTML and build step boilerplate. For command-line testing (i.e. PhantomJS) you can use [smokestack](https://www.npmjs.com/package/smokestack) or [testling](https://www.npmjs.com/package/testling). You can use modules like [faucet](https://www.npmjs.com/package/faucet) to pretty-print the output. For example, in your package.json:    

```json
  "scripts": {
    "test": "browserify test/*.js | testling | faucet"
  }
```

You can use modules like [lorem-ipsum](https://www.npmjs.org/package/lorem-ipsum), [baboon-image](https://www.npmjs.org/package/baboon-image) and [baboon-image-uri](https://www.npmjs.org/package/baboon-image-uri) for placeholder text and images.

For prototyping in WebGL/Canvas, you can use modules like [game-shell](https://www.npmjs.org/package/game-shell) or [raf-loop](https://www.npmjs.org/package/raf-loop) to reduce boilerplate. Example [here](https://github.com/Jam3/touch-scroll-physics/blob/9459f4bf3a2b68cd0a5bfa74688f2b5ba663a13f/test.js). 

Dependencies used in tests and demos should be installed as `devDependencies` like so:  

```npm install domready testling faucet --save-dev```

See [here](https://github.com/Jam3/jam3-testing-tools) and [here](https://mattdesl.svbtle.com/rapid-prototyping) for a more detailed approach to unit testing and developing Node/Browser modules.

## versioning

It's important to follow SemVer when you publish changes to your module. Others are expecting that they can safely update patch and minor versions of your module without the user-facing API breaking. 

If you are adding new backward-compatible features, be sure to list them as a `minor` version. If you are changing or adding something that breaks the documented API, you should list it as a `major` (breaking) version. For small bug fixes and non-code updates, you can update the `patch` number. 

Use the following npm command for updating — it will modify `package.json` and commit a new git tag:

```npm version major|minor|patch```

You should start modules with version `1.0.0`. The exception to this is when you know your module will be going under a lot of major API changes before stabilizing (i.e. for experimental packages). In that case, you can start with `0.0.0` and only promote to `1.0.0` once the API is a little more stable.

## environments

Your code should aim to work server-side and client-side where possible. For example; a color palette generator should not have any DOM dependencies; instead, those should be built separately, on top of your base module.

The closer you follow Node's standards and module patterns, the more likely your code will be useful in a variety of environments (like Ejecta/Cocoon, ExtendScript for AfterEffects, Browserify, etc).

You can use the [`browser` field](https://gist.github.com/defunctzombie/4339901) if you have a Node module which needs to be treated differently for the browser.

## data types

It's best to assume generic types for vectors, quaternions, matrices, and so forth. For example:

```js
var point = [25, 25]
var polyline2D = [ [25, 25], [50, 10], [10, 10] ]
var rgb = [0, 255, 0]
var rgba = [1.0, 1.0, 1.0, 0.5]
```

This makes it easier to compose with other modules, and avoids the problems of constantly "boxing and unboxing" objects across different modules with potentially conflicting versions. 

A good example of this can be seen with *simplicial complexes* such as [icosphere](https://www.npmjs.org/package/icosphere) and [cube-mesh](https://www.npmjs.com/package/cube-mesh). These are render-engine independent, and can be manipulated with modules like [mesh-combine](https://www.npmjs.com/package/mesh-combine), [simplicial-disjoint-union](https://www.npmjs.com/package/simplicial-disjoint-union) and [normals](https://www.npmjs.com/package/normals). 

## npm ignores

For quicker installs, you should only publish the bare minimum to npm. You can ignore most files, like tests, example code, generated API docs, etc.

With the [`files`](https://www.npmjs.org/doc/files/package.json.html#files) entry in `package.json`, you can whitelist specific files to be published. This often leads to the tightest and smallest repos/packages. Alternatively, you can blacklist files from your module with an `.npmignore` file. 

## task running

If you have a build task (like [UMD](#umd-builds) or a test runner) it is better to keep this small and light by just adding it to your `npm scripts`. For these simple tasks, you might find gulp/grunt to be overkill.

In `package.json`:

```js
  "scripts": {
    "bundle": "browserify foo.js -s Foo -o build/foo.js",
    "uglify": "uglifyjs build/foo.js -cm > build/foo.min.js",
    "build": "npm run bundle && npm run uglify"
  }
```

These tools would be saved locally with `--save-dev` so that others cloning the repo can run the same versions. Then run the following to build:  

```npm run build```

If you're writing small CommonJS modules, you typically won't need to have any tasks except a test runner. In this case you don't need to list `browserify` as a devDependency, since the source is assumed to work in any CommonJS bundler (webpack, DuoJS, browserify, etc). 

Many npm scripts depend on Unix-only or bash-only features. If you want to make sure your scripts are platform-independent, keep these in mind:

<<<<<<< HEAD
* Only use cross-shell operators: `>`, `>>`, `<` and `|` which work in bash, Windows Command Prompt, [fish](http://fishshell.com/), and others
* Instead of platform-specific tools, use node modules with a CLI – for example [`mkdirp`](https://www.npmjs.com/package/mkdirp) instead of `mkdir`, [`cpy`](https://www.npmjs.com/package/cpy) instead of `cp`, [`mve`](https://www.npmjs.com/package/mve) instead of `mv`, or [`rimraf`](https://www.npmjs.com/package/rimraf) instead of `rm`
=======
* Only use cross-shell operators: `>`, `>>`, `<` and `|` which work in bash, Windows Command Prompt, [fish](http://fishshell.com/), and others. You can use tools like [npm-run-all](https://www.npmjs.com/package/npm-run-all) to execute tasks sequentially or in parallel.
* Instead of platform-specific tools, use node modules with a CLI – for example [`mkdirp`](https://www.npmjs.com/package/mkdirp) instead of `mkdir`, [`cpy`](https://www.npmjs.com/package/cpy) instead of `cp`, [`mve`](https://www.npmjs.com/package/mve) instead of `mv`, or [`trash`](https://www.npmjs.com/package/trash) instead of `rm`
>>>>>>> 3756ae96

## UMD builds

A [UMD](https://github.com/umdjs/umd) build is a JS bundle that works in multiple environments, like Node/CommonJS, AMD/RequireJS, and just a regular `<script>` tag. Instead of bloating your module code with [the wrapper boilerplate](https://github.com/umdjs/umd), and potentially making errors in the process, you should let tools handle this. This also means you will be using the latest wrappers (they may change as new environments become popular). Example:

```sh
# with browserify
browserify index.js --standalone FunkyParser -o build/funky-parser.js

# with webpack
webpack --output-library FunkyParser \ 
    --output-library-target umd \
    --outfile build/funky-parser.js
```

Generally speaking, UMD builds are not very useful for small modules. Adding bundle files leads to heavier repos and another channel you need to support. If somebody wants to use your module, encourage them to depend on it via npm so they can receive patches, or build it themselves with their tool of choice. 

## entry points

Occasionally you'll see modules using unusual entry points. This is especially useful for modules targeting front-end code, to reduce the bundle size and only pull in methods as needed. This should be used sparingly; if you have a lot of different functions, you should consider whether they need to be in their own modules.

Examples:  

- [gl-mat3](https://www.npmjs.org/package/gl-mat3) - splitting @toji's gl-matrix library into separate files for smaller bundle size
- [eases](https://www.npmjs.com/package/eases) - Robert Penner's easing equations

## more ... ? 

Feel free to submit issues/PRs to this repo if you have suggestions or comments. <|MERGE_RESOLUTION|>--- conflicted
+++ resolved
@@ -135,7 +135,7 @@
 }
 ```
 
-The returned API will be succinct, with proper information hiding and no pseudo-private `_foo` variables. It also ensures your users won't rely on patterns like `instanceof` and class inheritance, which can be dangerous when composing many small modules.
+This can provide succinct APIs and proper information hiding. It also ensures your users won't rely on patterns like `instanceof` and class inheritance, which can be dangerous when composing many small modules.
 
 Another common pattern is to use classes internally, but export a function that can be called without the `new` keyword. See [here](https://gist.github.com/mattdesl/d074d956f07821f7d3bb) for examples.
 
@@ -252,13 +252,8 @@
 
 Many npm scripts depend on Unix-only or bash-only features. If you want to make sure your scripts are platform-independent, keep these in mind:
 
-<<<<<<< HEAD
-* Only use cross-shell operators: `>`, `>>`, `<` and `|` which work in bash, Windows Command Prompt, [fish](http://fishshell.com/), and others
+* Only use cross-shell operators: `>`, `>>`, `<` and `|` which work in bash, Windows Command Prompt, [fish](http://fishshell.com/), and others. You can use tools like [npm-run-all](https://www.npmjs.com/package/npm-run-all) to execute tasks sequentially or in parallel.
 * Instead of platform-specific tools, use node modules with a CLI – for example [`mkdirp`](https://www.npmjs.com/package/mkdirp) instead of `mkdir`, [`cpy`](https://www.npmjs.com/package/cpy) instead of `cp`, [`mve`](https://www.npmjs.com/package/mve) instead of `mv`, or [`rimraf`](https://www.npmjs.com/package/rimraf) instead of `rm`
-=======
-* Only use cross-shell operators: `>`, `>>`, `<` and `|` which work in bash, Windows Command Prompt, [fish](http://fishshell.com/), and others. You can use tools like [npm-run-all](https://www.npmjs.com/package/npm-run-all) to execute tasks sequentially or in parallel.
-* Instead of platform-specific tools, use node modules with a CLI – for example [`mkdirp`](https://www.npmjs.com/package/mkdirp) instead of `mkdir`, [`cpy`](https://www.npmjs.com/package/cpy) instead of `cp`, [`mve`](https://www.npmjs.com/package/mve) instead of `mv`, or [`trash`](https://www.npmjs.com/package/trash) instead of `rm`
->>>>>>> 3756ae96
 
 ## UMD builds
 
